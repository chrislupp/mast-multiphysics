--- conflicted
+++ resolved
@@ -1015,27 +1015,8 @@
     level_set_assembly->set_discipline_and_system(*_level_set_discipline,
                                                   *_level_set_sys_init);
     
-<<<<<<< HEAD
-    fvals[0] = 0.;
-    Real
-    vol       = 0.,
-    total_vol = 0.;
-    for (unsigned int i=0; i<_n_elems; i++) {
-        
-        // Note that the element volume should be the area times the thickness.
-        // libMesh::Elem::volume() returns the area for a 2D element. We are
-        // ignoring multiplying this with the section thickness since the
-        // thickness is constant everywhere and it will not affect the design.
-        vol = _elems[i]->volume();
-        fvals[0]  += dvars[i] * vol; // constraint:  xi vi - V <= 0
-        total_vol += vol;
-    }
-    fvals[0] /= (total_vol * _volume_fraction);
-    fvals[0] -=              1.;
-=======
     // file to write the solution for visualization
     libMesh::ExodusII_IO exodus_writer(*_mesh);
->>>>>>> 4463f0c2
     
     // time solver parameters
     unsigned int
