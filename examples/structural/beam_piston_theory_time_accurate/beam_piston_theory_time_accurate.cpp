/*
 * MAST: Multidisciplinary-design Adaptation and Sensitivity Toolkit
 * Copyright (C) 2013-2018  Manav Bhatia
 *
 * This library is free software; you can redistribute it and/or
 * modify it under the terms of the GNU Lesser General Public
 * License as published by the Free Software Foundation; either
 * version 2.1 of the License, or (at your option) any later version.
 *
 * This library is distributed in the hope that it will be useful,
 * but WITHOUT ANY WARRANTY; without even the implied warranty of
 * MERCHANTABILITY or FITNESS FOR A PARTICULAR PURPOSE.  See the GNU
 * Lesser General Public License for more details.
 *
 * You should have received a copy of the GNU Lesser General Public
 * License along with this library; if not, write to the Free Software
 * Foundation, Inc., 51 Franklin Street, Fifth Floor, Boston, MA  02110-1301  USA
 */


// MAST includes
#include "examples/structural/beam_piston_theory_time_accurate/beam_piston_theory_time_accurate.h"
#include "examples/base/input_wrapper.h"
#include "base/nonlinear_system.h"

// libMesh includes
#include "libmesh/unstructured_mesh.h"
#include "libmesh/node.h"
#include "libmesh/numeric_vector.h"


<<<<<<< HEAD

MAST::BeamPistonTheoryTimeAccurateAnalysis::BeamPistonTheoryTimeAccurateAnalysis():
_initialized(false) { }
    

void
MAST::BeamPistonTheoryTimeAccurateAnalysis::init(libMesh::ElemType etype,
                                                 bool if_nonlin) {
    
    libmesh_assert(!_initialized);
    
    // length of domain
    _length     = 10.;
    
    
    // create the mesh
    _mesh       = new libMesh::SerialMesh(__init->comm());
    
    // initialize the mesh with one element
    libMesh::MeshTools::Generation::build_line(*_mesh, 16, 0, _length);
    
    // create the equation system
    _eq_sys    = new  libMesh::EquationSystems(*_mesh);
    
    // create the libmesh system
    _sys       = &(_eq_sys->add_system<MAST::NonlinearSystem>("structural"));
    
    // FEType to initialize the system
    libMesh::FEType fetype (libMesh::FIRST, libMesh::LAGRANGE);
=======
MAST::Examples::BeamPistonTheoryTimeAccurateAnalysis::
BeamPistonTheoryTimeAccurateAnalysis(const libMesh::Parallel::Communicator& comm_in):
MAST::Examples::StructuralExample1D(comm_in) {
>>>>>>> 4463f0c2
    
}

<<<<<<< HEAD
    
    // create and add the boundary condition and loads
    _dirichlet_left = new MAST::DirichletBoundaryCondition;
    _dirichlet_right= new MAST::DirichletBoundaryCondition;
    _dirichlet_left->init (0, _structural_sys->vars());
    _dirichlet_right->init(1, _structural_sys->vars());
    _discipline->add_dirichlet_bc(0, *_dirichlet_left);
    _discipline->add_dirichlet_bc(1, *_dirichlet_right);
    _discipline->init_system_dirichlet_bc(*_sys);
    
    // initialize the equation system
    _eq_sys->init();
    
    // create the property functions and add them to the
    
    _thy             = new MAST::Parameter("thy",     0.06);
    _thz             = new MAST::Parameter("thz",     0.02);
    _E               = new MAST::Parameter("E",      72.e9);
    _alpha           = new MAST::Parameter("alpha",      17.3e-6);
    _nu              = new MAST::Parameter("nu",      0.33);
    _rho             = new MAST::Parameter("rho",   2700.0);
    _temp            = new MAST::Parameter("temperature", 0*50.);
    _zero            = new MAST::Parameter("zero",      0.);
    _velocity        = new MAST::Parameter("V"   ,    800.);
    _mach            = new MAST::Parameter("mach",      3.);
    _rho_air         = new MAST::Parameter("rho" ,    1.05);
    _gamma_air       = new MAST::Parameter("gamma",    1.4);
    
    
    // prepare the vector of parameters with respect to which the sensitivity
    // needs to be benchmarked
    _params_for_sensitivity.push_back(_E);
    _params_for_sensitivity.push_back(_nu);
    _params_for_sensitivity.push_back(_thy);
    _params_for_sensitivity.push_back(_thz);
    
    
    
    _thy_f           = new MAST::ConstantFieldFunction("hy",          *_thy);
    _thz_f           = new MAST::ConstantFieldFunction("hz",          *_thz);
    _E_f             = new MAST::ConstantFieldFunction("E",             *_E);
    _nu_f            = new MAST::ConstantFieldFunction("nu",           *_nu);
    _rho_f           = new MAST::ConstantFieldFunction("rho",         *_rho);
    _hyoff_f         = new MAST::ConstantFieldFunction("hy_off",     *_zero);
    _hzoff_f         = new MAST::ConstantFieldFunction("hz_off",     *_zero);
    _alpha_f         = new MAST::ConstantFieldFunction("alpha_expansion", *_alpha);
    _temp_f          = new MAST::ConstantFieldFunction("temperature", *_temp);
    _ref_temp_f      = new MAST::ConstantFieldFunction("ref_temperature", *_zero);
    _velocity_f      = new MAST::ConstantFieldFunction("V",      *_velocity);
    _mach_f          = new MAST::ConstantFieldFunction("mach",       *_mach);
    _rho_air_f       = new MAST::ConstantFieldFunction("rho",     *_rho_air);
    _gamma_air_f     = new MAST::ConstantFieldFunction("gamma", *_gamma_air);
=======
>>>>>>> 4463f0c2




<<<<<<< HEAD
    // create the element property card
    _p_card         = new MAST::Solid1DSectionElementPropertyCard;
    
    // tell the card about the orientation
    libMesh::Point orientation;
    orientation(1) = 1.;
    _p_card->y_vector() = orientation;
    
    // add the section properties to the card
    _p_card->add(*_thy_f);
    _p_card->add(*_thz_f);
    _p_card->add(*_hyoff_f);
    _p_card->add(*_hzoff_f);
    
    // tell the section property about the material property
    _p_card->set_material(*_m_card);
    if (if_nonlin) _p_card->set_strain(MAST::NONLINEAR_STRAIN);
    
    _p_card->init();
        
    _discipline->set_property_for_subdomain(0, *_p_card);
=======
MAST::Examples::BeamPistonTheoryTimeAccurateAnalysis::~BeamPistonTheoryTimeAccurateAnalysis() {
>>>>>>> 4463f0c2
    
}



void
MAST::Examples::BeamPistonTheoryTimeAccurateAnalysis::_init_loads() {

    this->_init_temperature_load();
    this->_init_piston_theory_load();
}




void
MAST::Examples::BeamPistonTheoryTimeAccurateAnalysis::initialize_solution() {
    
    libmesh_assert(_initialized);
        
    // initialize the solution before solving
    libMesh::MeshBase::node_iterator
    n_id  = _mesh->nodes_begin(),
    n_end = _mesh->nodes_end();
    unsigned int
    dof = 0;

    Real
    x       = 0.,
    length  = (*_input)(_prefix+"length", "length of domain along x-axis", 0.3),
    pi      = acos(-1.);
    
    for ( ; n_id != n_end; n_id++) {
        
        libMesh::Node& n = **n_id;
        x = n(0);
        
        // set v
        dof = n.dof_number(_sys->number(), 1, 0);
        _sys->solution->set(dof, 0.1*sin(pi*x/length));
        // set theta_z
        dof = n.dof_number(_sys->number(), 5, 0);
<<<<<<< HEAD
        nonlin_sys.solution->set(dof, 0.1*pi/_length*cos(pi*x/_length));
        nonlin_sys.solution->close();
    }
    
    this->clear_stresss();
    

    // file to write the solution for visualization
    libMesh::ExodusII_IO exodus_writer(*_mesh);
    
    
    // time solver parameters
    Real
    tval     = 0.;
    
    unsigned int
    t_step            = 0,
    n_steps           = 1000;

    solver.dt         = 1.0e-3;
    
    
    
    if (if_write_output)
        libMesh::out << "Writing output to : output.exo" << std::endl;

    solver.solve_highest_derivative_and_advance_time_step();
    
    std::ofstream o;
    o.open("plot.txt", std::ofstream::out);
    dof = out_n->dof_number(_sys->number(), 1, 0);
    
    // loop over time steps
    while (t_step < n_steps) {
        
        libMesh::out
        << "Time step: " << t_step
        << " :  t = " << tval
        << " :  xdot-L2 = " << solver.velocity().l2_norm()
        << std::endl;
        
        // write the time-step
        if (if_write_output) {
            
            // evaluate the outputs
            //assembly.calculate_outputs(*(_sys->solution));
            //_discipline->update_stress_strain_data();
            exodus_writer.write_timestep("output.exo",
                                         *_eq_sys,
                                         t_step+1,
                                         nonlin_sys.time);
            o
            << solver.solution()(dof) << "  "
            << solver.velocity()(dof) << std::endl;
        }
        
        solver.solve();
        
        solver.advance_time_step();
        
        tval  += solver.dt;
        t_step++;
    }
    
    assembly.clear_discipline_and_system();
    
    o.close();
    return *(_sys->solution);
}





const libMesh::NumericVector<Real>&
MAST::BeamPistonTheoryTimeAccurateAnalysis::sensitivity_solve(MAST::Parameter& p,
                                     bool if_write_output) {
    
    libmesh_assert(_initialized);

    _discipline->add_parameter(p);
    
    // create the nonlinear assembly object
    MAST::StructuralTransientAssembly   assembly;
    
    assembly.attach_discipline_and_system(*_discipline, *_structural_sys);

    MAST::NonlinearSystem& nonlin_sys = assembly.system();

    libMesh::ParameterVector params;
    params.resize(1);
    params[0]  =  p.ptr();

    // zero the solution before solving
    nonlin_sys.add_sensitivity_solution(0).zero();
    this->clear_stresss();
    
    nonlin_sys.sensitivity_solve(params);
    
    // evaluate sensitivity of the outputs
    assembly.calculate_output_sensitivity(params,
                                          true,    // true for total sensitivity
                                          *(_sys->solution));
    
    
    assembly.clear_discipline_and_system();
    _discipline->remove_parameter(p);
    
    // write the solution for visualization
    if (if_write_output) {
        
        std::ostringstream oss1, oss2;
        oss1 << "output_" << p.name() << ".exo";
        oss2 << "output_" << p.name() << ".exo";
        
        libMesh::out
        << "Writing sensitivity output to : " << oss1.str()
        << "  and stress/strain sensitivity to : " << oss2.str()
        << std::endl;
        
        
        _sys->solution->swap(_sys->get_sensitivity_solution(0));
        
        // write the solution for visualization
        _discipline->update_stress_strain_data( &p);
        libMesh::ExodusII_IO(*_mesh).write_equation_systems(oss1.str(),
                                                            *_eq_sys);

        _sys->solution->swap(_sys->get_sensitivity_solution(0));
=======
        _sys->solution->set(dof, 0.1*pi/length*cos(pi*x/length));
        _sys->solution->close();
>>>>>>> 4463f0c2
    }
}


<|MERGE_RESOLUTION|>--- conflicted
+++ resolved
@@ -29,128 +29,17 @@
 #include "libmesh/numeric_vector.h"
 
 
-<<<<<<< HEAD
-
-MAST::BeamPistonTheoryTimeAccurateAnalysis::BeamPistonTheoryTimeAccurateAnalysis():
-_initialized(false) { }
-    
-
-void
-MAST::BeamPistonTheoryTimeAccurateAnalysis::init(libMesh::ElemType etype,
-                                                 bool if_nonlin) {
-    
-    libmesh_assert(!_initialized);
-    
-    // length of domain
-    _length     = 10.;
-    
-    
-    // create the mesh
-    _mesh       = new libMesh::SerialMesh(__init->comm());
-    
-    // initialize the mesh with one element
-    libMesh::MeshTools::Generation::build_line(*_mesh, 16, 0, _length);
-    
-    // create the equation system
-    _eq_sys    = new  libMesh::EquationSystems(*_mesh);
-    
-    // create the libmesh system
-    _sys       = &(_eq_sys->add_system<MAST::NonlinearSystem>("structural"));
-    
-    // FEType to initialize the system
-    libMesh::FEType fetype (libMesh::FIRST, libMesh::LAGRANGE);
-=======
 MAST::Examples::BeamPistonTheoryTimeAccurateAnalysis::
 BeamPistonTheoryTimeAccurateAnalysis(const libMesh::Parallel::Communicator& comm_in):
 MAST::Examples::StructuralExample1D(comm_in) {
->>>>>>> 4463f0c2
     
 }
-
-<<<<<<< HEAD
-    
-    // create and add the boundary condition and loads
-    _dirichlet_left = new MAST::DirichletBoundaryCondition;
-    _dirichlet_right= new MAST::DirichletBoundaryCondition;
-    _dirichlet_left->init (0, _structural_sys->vars());
-    _dirichlet_right->init(1, _structural_sys->vars());
-    _discipline->add_dirichlet_bc(0, *_dirichlet_left);
-    _discipline->add_dirichlet_bc(1, *_dirichlet_right);
-    _discipline->init_system_dirichlet_bc(*_sys);
-    
-    // initialize the equation system
-    _eq_sys->init();
-    
-    // create the property functions and add them to the
-    
-    _thy             = new MAST::Parameter("thy",     0.06);
-    _thz             = new MAST::Parameter("thz",     0.02);
-    _E               = new MAST::Parameter("E",      72.e9);
-    _alpha           = new MAST::Parameter("alpha",      17.3e-6);
-    _nu              = new MAST::Parameter("nu",      0.33);
-    _rho             = new MAST::Parameter("rho",   2700.0);
-    _temp            = new MAST::Parameter("temperature", 0*50.);
-    _zero            = new MAST::Parameter("zero",      0.);
-    _velocity        = new MAST::Parameter("V"   ,    800.);
-    _mach            = new MAST::Parameter("mach",      3.);
-    _rho_air         = new MAST::Parameter("rho" ,    1.05);
-    _gamma_air       = new MAST::Parameter("gamma",    1.4);
-    
-    
-    // prepare the vector of parameters with respect to which the sensitivity
-    // needs to be benchmarked
-    _params_for_sensitivity.push_back(_E);
-    _params_for_sensitivity.push_back(_nu);
-    _params_for_sensitivity.push_back(_thy);
-    _params_for_sensitivity.push_back(_thz);
-    
-    
-    
-    _thy_f           = new MAST::ConstantFieldFunction("hy",          *_thy);
-    _thz_f           = new MAST::ConstantFieldFunction("hz",          *_thz);
-    _E_f             = new MAST::ConstantFieldFunction("E",             *_E);
-    _nu_f            = new MAST::ConstantFieldFunction("nu",           *_nu);
-    _rho_f           = new MAST::ConstantFieldFunction("rho",         *_rho);
-    _hyoff_f         = new MAST::ConstantFieldFunction("hy_off",     *_zero);
-    _hzoff_f         = new MAST::ConstantFieldFunction("hz_off",     *_zero);
-    _alpha_f         = new MAST::ConstantFieldFunction("alpha_expansion", *_alpha);
-    _temp_f          = new MAST::ConstantFieldFunction("temperature", *_temp);
-    _ref_temp_f      = new MAST::ConstantFieldFunction("ref_temperature", *_zero);
-    _velocity_f      = new MAST::ConstantFieldFunction("V",      *_velocity);
-    _mach_f          = new MAST::ConstantFieldFunction("mach",       *_mach);
-    _rho_air_f       = new MAST::ConstantFieldFunction("rho",     *_rho_air);
-    _gamma_air_f     = new MAST::ConstantFieldFunction("gamma", *_gamma_air);
-=======
->>>>>>> 4463f0c2
 
 
 
 
-<<<<<<< HEAD
-    // create the element property card
-    _p_card         = new MAST::Solid1DSectionElementPropertyCard;
-    
-    // tell the card about the orientation
-    libMesh::Point orientation;
-    orientation(1) = 1.;
-    _p_card->y_vector() = orientation;
-    
-    // add the section properties to the card
-    _p_card->add(*_thy_f);
-    _p_card->add(*_thz_f);
-    _p_card->add(*_hyoff_f);
-    _p_card->add(*_hzoff_f);
-    
-    // tell the section property about the material property
-    _p_card->set_material(*_m_card);
-    if (if_nonlin) _p_card->set_strain(MAST::NONLINEAR_STRAIN);
-    
-    _p_card->init();
-        
-    _discipline->set_property_for_subdomain(0, *_p_card);
-=======
+
 MAST::Examples::BeamPistonTheoryTimeAccurateAnalysis::~BeamPistonTheoryTimeAccurateAnalysis() {
->>>>>>> 4463f0c2
     
 }
 
@@ -193,140 +82,8 @@
         _sys->solution->set(dof, 0.1*sin(pi*x/length));
         // set theta_z
         dof = n.dof_number(_sys->number(), 5, 0);
-<<<<<<< HEAD
-        nonlin_sys.solution->set(dof, 0.1*pi/_length*cos(pi*x/_length));
-        nonlin_sys.solution->close();
-    }
-    
-    this->clear_stresss();
-    
-
-    // file to write the solution for visualization
-    libMesh::ExodusII_IO exodus_writer(*_mesh);
-    
-    
-    // time solver parameters
-    Real
-    tval     = 0.;
-    
-    unsigned int
-    t_step            = 0,
-    n_steps           = 1000;
-
-    solver.dt         = 1.0e-3;
-    
-    
-    
-    if (if_write_output)
-        libMesh::out << "Writing output to : output.exo" << std::endl;
-
-    solver.solve_highest_derivative_and_advance_time_step();
-    
-    std::ofstream o;
-    o.open("plot.txt", std::ofstream::out);
-    dof = out_n->dof_number(_sys->number(), 1, 0);
-    
-    // loop over time steps
-    while (t_step < n_steps) {
-        
-        libMesh::out
-        << "Time step: " << t_step
-        << " :  t = " << tval
-        << " :  xdot-L2 = " << solver.velocity().l2_norm()
-        << std::endl;
-        
-        // write the time-step
-        if (if_write_output) {
-            
-            // evaluate the outputs
-            //assembly.calculate_outputs(*(_sys->solution));
-            //_discipline->update_stress_strain_data();
-            exodus_writer.write_timestep("output.exo",
-                                         *_eq_sys,
-                                         t_step+1,
-                                         nonlin_sys.time);
-            o
-            << solver.solution()(dof) << "  "
-            << solver.velocity()(dof) << std::endl;
-        }
-        
-        solver.solve();
-        
-        solver.advance_time_step();
-        
-        tval  += solver.dt;
-        t_step++;
-    }
-    
-    assembly.clear_discipline_and_system();
-    
-    o.close();
-    return *(_sys->solution);
-}
-
-
-
-
-
-const libMesh::NumericVector<Real>&
-MAST::BeamPistonTheoryTimeAccurateAnalysis::sensitivity_solve(MAST::Parameter& p,
-                                     bool if_write_output) {
-    
-    libmesh_assert(_initialized);
-
-    _discipline->add_parameter(p);
-    
-    // create the nonlinear assembly object
-    MAST::StructuralTransientAssembly   assembly;
-    
-    assembly.attach_discipline_and_system(*_discipline, *_structural_sys);
-
-    MAST::NonlinearSystem& nonlin_sys = assembly.system();
-
-    libMesh::ParameterVector params;
-    params.resize(1);
-    params[0]  =  p.ptr();
-
-    // zero the solution before solving
-    nonlin_sys.add_sensitivity_solution(0).zero();
-    this->clear_stresss();
-    
-    nonlin_sys.sensitivity_solve(params);
-    
-    // evaluate sensitivity of the outputs
-    assembly.calculate_output_sensitivity(params,
-                                          true,    // true for total sensitivity
-                                          *(_sys->solution));
-    
-    
-    assembly.clear_discipline_and_system();
-    _discipline->remove_parameter(p);
-    
-    // write the solution for visualization
-    if (if_write_output) {
-        
-        std::ostringstream oss1, oss2;
-        oss1 << "output_" << p.name() << ".exo";
-        oss2 << "output_" << p.name() << ".exo";
-        
-        libMesh::out
-        << "Writing sensitivity output to : " << oss1.str()
-        << "  and stress/strain sensitivity to : " << oss2.str()
-        << std::endl;
-        
-        
-        _sys->solution->swap(_sys->get_sensitivity_solution(0));
-        
-        // write the solution for visualization
-        _discipline->update_stress_strain_data( &p);
-        libMesh::ExodusII_IO(*_mesh).write_equation_systems(oss1.str(),
-                                                            *_eq_sys);
-
-        _sys->solution->swap(_sys->get_sensitivity_solution(0));
-=======
         _sys->solution->set(dof, 0.1*pi/length*cos(pi*x/length));
         _sys->solution->close();
->>>>>>> 4463f0c2
     }
 }
 
