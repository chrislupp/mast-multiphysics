/*
 * MAST: Multidisciplinary-design Adaptation and Sensitivity Toolkit
 * Copyright (C) 2013-2018  Manav Bhatia
 *
 * This library is free software; you can redistribute it and/or
 * modify it under the terms of the GNU Lesser General Public
 * License as published by the Free Software Foundation; either
 * version 2.1 of the License, or (at your option) any later version.
 *
 * This library is distributed in the hope that it will be useful,
 * but WITHOUT ANY WARRANTY; without even the implied warranty of
 * MERCHANTABILITY or FITNESS FOR A PARTICULAR PURPOSE.  See the GNU
 * Lesser General Public License for more details.
 *
 * You should have received a copy of the GNU Lesser General Public
 * License along with this library; if not, write to the Free Software
 * Foundation, Inc., 51 Franklin Street, Fifth Floor, Boston, MA  02110-1301  USA
 */

// MAST includes
#include "elasticity/solid_element_3d.h"
#include "elasticity/stress_output_base.h"
#include "base/boundary_condition_base.h"
#include "base/system_initialization.h"
#include "base/nonlinear_system.h"
#include "base/assembly_base.h"
#include "numerics/fem_operator_matrix.h"
#include "mesh/local_3d_elem.h"
#include "mesh/fe_base.h"
#include "property_cards/element_property_card_base.h"


MAST::StructuralElement3D::
StructuralElement3D(MAST::SystemInitialization& sys,
                    MAST::AssemblyBase& assembly,
                    const libMesh::Elem& elem,
                    const MAST::ElementPropertyCardBase& p):
MAST::StructuralElementBase(sys, assembly, elem, p) {
    
    // now initialize the finite element data structures
    _fe         = assembly.build_fe().release();
    _local_elem = new MAST::Local3DElem(elem);
    _fe->init(*_local_elem);
}


MAST::StructuralElement3D::~StructuralElement3D() {
    
    delete _local_elem;
}


bool
MAST::StructuralElement3D::inertial_residual (bool request_jacobian,
                                              RealVectorX& f,
                                              RealMatrixX& jac_xddot,
                                              RealMatrixX& jac_xdot,
                                              RealMatrixX& jac) {
    
    const std::vector<Real>& JxW               = _fe->get_JxW();
    const std::vector<libMesh::Point>& xyz     = _fe->get_xyz();
    const std::vector<std::vector<Real> >& phi = _fe->get_phi();
    
    const unsigned int
    n_phi    = (unsigned int)phi.size(),
    n1       =3,
    n2       =3*n_phi;
    
    RealMatrixX
    material_mat,
    mat1_n1n2     = RealMatrixX::Zero(n1, n2),
    mat2_n2n2     = RealMatrixX::Zero(n2, n2);
    RealVectorX
    phi_vec    = RealVectorX::Zero(n_phi),
    vec1_n1    = RealVectorX::Zero(n1),
    vec2_n2    = RealVectorX::Zero(n2),
    local_acc  = RealVectorX::Zero(n2);
    
    std::unique_ptr<MAST::FieldFunction<RealMatrixX> >
    mat_inertia  = _property.inertia_matrix(*this);
    
    MAST::FEMOperatorMatrix Bmat;
    
    local_acc.topRows(n2) = _local_accel.topRows(n2);
    
    if (_property.if_diagonal_mass_matrix()) {
        
        (*mat_inertia)(xyz[0], _time, material_mat);
        
        Real vol = 0.;
        const unsigned int nshp = _fe->n_shape_functions();
        for (unsigned int i=0; i<JxW.size(); i++)
            vol += JxW[i];
        vol /= (1.* nshp);
        for (unsigned int i_var=0; i_var<3; i_var++)
            for (unsigned int i=0; i<nshp; i++)
                jac_xddot(i_var*nshp+i, i_var*nshp+i) =
                vol*material_mat(i_var, i_var);
        
        f.topRows(n2) =  jac_xddot.topLeftCorner(n2, n2) * _local_accel.topRows(n2);
    }
    else {
        libMesh::Point p;
        
        for (unsigned int qp=0; qp<JxW.size(); qp++) {
            
            (*mat_inertia)(xyz[0], _time, material_mat);
            
            // now set the shape function values
            for ( unsigned int i_nd=0; i_nd<n_phi; i_nd++ )
                phi_vec(i_nd) = phi[i_nd][qp];
            
            Bmat.reinit(3, phi_vec);
            
            Bmat.left_multiply(mat1_n1n2, material_mat);
            
            vec1_n1 = mat1_n1n2 * local_acc;
            Bmat.vector_mult_transpose(vec2_n2, vec1_n1);
            
            f.topRows(n2) += JxW[qp] * vec2_n2;
            
            if (request_jacobian) {
                
                Bmat.right_multiply_transpose(mat2_n2n2,
                                              mat1_n1n2);
                jac_xddot.topLeftCorner(n2, n2) += JxW[qp]*mat2_n2n2;
            }
        }
    }
    
    return request_jacobian;
}




bool
MAST::StructuralElement3D::internal_residual(bool request_jacobian,
                                             RealVectorX& f,
                                             RealMatrixX& jac) {
    
    const std::vector<Real>& JxW            = _fe->get_JxW();
    const std::vector<libMesh::Point>& xyz  = _fe->get_xyz();
    const unsigned int
    n_phi              = (unsigned int)_fe->n_shape_functions(),
    n1                 =6,
    n2                 =3*n_phi,
    n3                 =30;
    
    RealMatrixX
    material_mat,
    mat_x        = RealMatrixX::Zero(6,3),
    mat_y        = RealMatrixX::Zero(6,3),
    mat_z        = RealMatrixX::Zero(6,3),
    mat1_n1n2    = RealMatrixX::Zero(n1, n2),
    mat2_n2n2    = RealMatrixX::Zero(n2, n2),
    mat3_3n2     = RealMatrixX::Zero(3, n2),
    mat4_33      = RealMatrixX::Zero(3, 3),
    mat5_n1n3    = RealMatrixX::Zero(n1, n3),
    mat6_n2n3    = RealMatrixX::Zero(n2, n3),
    mat7_3n3     = RealMatrixX::Zero(3, n3),
    Gmat         = RealMatrixX::Zero(6, n3),
    K_alphaalpha = RealMatrixX::Zero(n3, n3),
    K_ualpha     = RealMatrixX::Zero(n2, n3),
    K_corr       = RealMatrixX::Zero(n2, n2);
    RealVectorX
    strain    = RealVectorX::Zero(6),
    stress    = RealVectorX::Zero(6),
    vec1_n1   = RealVectorX::Zero(n1),
    vec2_n2   = RealVectorX::Zero(n2),
    vec3_3    = RealVectorX::Zero(3),
    local_disp= RealVectorX::Zero(n2),
    f_alpha   = RealVectorX::Zero(n3),
    alpha     = RealVectorX::Zero(n3);//*_incompatible_sol;
    
    // copy the values from the global to the local element
    local_disp.topRows(n2) = _local_sol.topRows(n2);
    
    std::unique_ptr<MAST::FieldFunction<RealMatrixX> > mat_stiff =
    _property.stiffness_A_matrix(*this);
    
    MAST::FEMOperatorMatrix
    Bmat_lin,
    Bmat_nl_x,
    Bmat_nl_y,
    Bmat_nl_z,
    Bmat_nl_u,
    Bmat_nl_v,
    Bmat_nl_w,
    Bmat_inc;
    // six stress components, related to three displacements
    Bmat_lin.reinit(n1, 3, _elem.n_nodes());
    Bmat_nl_x.reinit(3, 3, _elem.n_nodes());
    Bmat_nl_y.reinit(3, 3, _elem.n_nodes());
    Bmat_nl_z.reinit(3, 3, _elem.n_nodes());
    Bmat_nl_u.reinit(3, 3, _elem.n_nodes());
    Bmat_nl_v.reinit(3, 3, _elem.n_nodes());
    Bmat_nl_w.reinit(3, 3, _elem.n_nodes());
    Bmat_inc.reinit(n1, n3, 1);            // six stress-strain components

    /*
    // initialize the incompatible mode mapping at element mid-point
    _init_incompatible_fe_mapping(_elem);
    
    ///////////////////////////////////////////////////////////////////
    // first for loop to evaluate alpha
    for (unsigned int qp=0; qp<JxW.size(); qp++) {
        
        // get the material matrix
        (*mat_stiff)(xyz[qp], _time, material_mat);
        
        this->initialize_green_lagrange_strain_operator(qp,
                                                        *_fe,
                                                        local_disp,
                                                        strain,
                                                        mat_x, mat_y, mat_z,
                                                        Bmat_lin,
                                                        Bmat_nl_x,
                                                        Bmat_nl_y,
                                                        Bmat_nl_z,
                                                        Bmat_nl_u,
                                                        Bmat_nl_v,
                                                        Bmat_nl_w);
        this->initialize_incompatible_strain_operator(qp, *_fe, Bmat_inc, Gmat);
        
        // calculate the incompatible mode matrices
        // incompatible mode diagonal stiffness matrix
        mat5_n1n3    =  material_mat * Gmat;
        K_alphaalpha += JxW[qp] * ( Gmat.transpose() * mat5_n1n3);
        
        // off-diagonal coupling matrix
        // linear strain term
        Bmat_lin.right_multiply_transpose(mat6_n2n3, mat5_n1n3);
        K_ualpha  += JxW[qp] * mat6_n2n3;
        
<<<<<<< HEAD
        
=======
>>>>>>> 4463f0c2
        if (_property.strain_type() == MAST::NONLINEAR_STRAIN) {
            
            // nonlinear component
            // along x
            mat7_3n3  = mat_x.transpose() * mat5_n1n3;
            Bmat_nl_x.right_multiply_transpose(mat6_n2n3, mat7_3n3);
            K_ualpha  += JxW[qp] * mat6_n2n3;
            
            // along y
            mat7_3n3  = mat_y.transpose() * mat5_n1n3;
            Bmat_nl_y.right_multiply_transpose(mat6_n2n3, mat7_3n3);
            K_ualpha  += JxW[qp] * mat6_n2n3;
            
            // along z
            mat7_3n3  = mat_z.transpose() * mat5_n1n3;
            Bmat_nl_z.right_multiply_transpose(mat6_n2n3, mat7_3n3);
            K_ualpha  += JxW[qp] * mat6_n2n3;
        }
    }
    
    
    // incompatible mode corrections
    K_alphaalpha = K_alphaalpha.inverse();
    K_corr = K_ualpha * K_alphaalpha * K_ualpha.transpose();
    
    if (request_jacobian)
        jac.topLeftCorner(n2, n2) -= K_corr;
    */
    
    ///////////////////////////////////////////////////////////////////////
    // second for loop to calculate the residual and stiffness contributions
    for (unsigned int qp=0; qp<JxW.size(); qp++) {
        
        // get the material matrix
        (*mat_stiff)(xyz[qp], _time, material_mat);
        
        this->initialize_green_lagrange_strain_operator(qp,
                                                        *_fe,
                                                        local_disp,
                                                        strain,
                                                        mat_x, mat_y, mat_z,
                                                        Bmat_lin,
                                                        Bmat_nl_x,
                                                        Bmat_nl_y,
                                                        Bmat_nl_z,
                                                        Bmat_nl_u,
                                                        Bmat_nl_v,
                                                        Bmat_nl_w);
        //this->initialize_incompatible_strain_operator(qp, *_fe, Bmat_inc, Gmat);
        
        // calculate the stress
        stress = material_mat * (strain + Gmat * alpha);
        
        // residual from incompatible modes
        f_alpha += JxW[qp] * Gmat.transpose() * stress;
        
        // calculate contribution to the residual
        // linear strain operator
        Bmat_lin.vector_mult_transpose(vec2_n2, stress);
        f.topRows(n2) += JxW[qp] * vec2_n2;
        
        if (_property.strain_type() == MAST::NONLINEAR_STRAIN) {
            
            // nonlinear strain operator
            // x
            vec3_3 = mat_x.transpose() * stress;
            Bmat_nl_x.vector_mult_transpose(vec2_n2, vec3_3);
            f.topRows(n2) += JxW[qp] * vec2_n2;
            
            // y
            vec3_3 = mat_y.transpose() * stress;
            Bmat_nl_y.vector_mult_transpose(vec2_n2, vec3_3);
            f.topRows(n2) += JxW[qp] * vec2_n2;
            
            // z
            vec3_3 = mat_z.transpose() * stress;
            Bmat_nl_z.vector_mult_transpose(vec2_n2, vec3_3);
            f.topRows(n2) += JxW[qp] * vec2_n2;
        }
        
        if (request_jacobian) {
            
            // the strain includes the following expansion
            // delta_epsilon = B_lin + mat_x B_x + mat_y B_y + mat_z B_z
            // Hence, the tangent stiffness matrix will include
            // components from epsilon^T C epsilon
            
            ////////////////////////////////////////////////////////
            // B_lin^T C B_lin
            Bmat_lin.left_multiply(mat1_n1n2, material_mat);
            Bmat_lin.right_multiply_transpose(mat2_n2n2, mat1_n1n2);
            jac.topLeftCorner(n2, n2) += JxW[qp] * mat2_n2n2;
            
            if (_property.strain_type() == MAST::NONLINEAR_STRAIN) {
                
                // B_x^T mat_x^T C B_lin
                mat3_3n2 = mat_x.transpose() * mat1_n1n2;
                Bmat_nl_x.right_multiply_transpose(mat2_n2n2, mat3_3n2);
                jac.topLeftCorner(n2, n2) += JxW[qp] * mat2_n2n2;
                
                // B_y^T mat_y^T C B_lin
                mat3_3n2 = mat_y.transpose() * mat1_n1n2;
                Bmat_nl_y.right_multiply_transpose(mat2_n2n2, mat3_3n2);
                jac.topLeftCorner(n2, n2) += JxW[qp] * mat2_n2n2;
                
                // B_z^T mat_z^T C B_lin
                mat3_3n2 = mat_z.transpose() * mat1_n1n2;
                Bmat_nl_z.right_multiply_transpose(mat2_n2n2, mat3_3n2);
                jac.topLeftCorner(n2, n2) += JxW[qp] * mat2_n2n2;
                
                ///////////////////////////////////////////////////////
                for (unsigned int i_dim=0; i_dim<3; i_dim++) {
                    switch (i_dim) {
                        case 0:
                            Bmat_nl_x.left_multiply(mat1_n1n2, mat_x);
                            break;
                            
                        case 1:
                            Bmat_nl_y.left_multiply(mat1_n1n2, mat_y);
                            break;
                            
                        case 2:
                            Bmat_nl_z.left_multiply(mat1_n1n2, mat_z);
                            break;
                    }
                    
                    // B_lin^T C mat_x_i B_x_i
                    mat1_n1n2 =  material_mat * mat1_n1n2;
                    Bmat_lin.right_multiply_transpose(mat2_n2n2, mat1_n1n2);
                    jac.topLeftCorner(n2, n2) += JxW[qp] * mat2_n2n2;
                    
                    // B_x^T mat_x^T C mat_x B_x
                    mat3_3n2 = mat_x.transpose() * mat1_n1n2;
                    Bmat_nl_x.right_multiply_transpose(mat2_n2n2, mat3_3n2);
                    jac.topLeftCorner(n2, n2) += JxW[qp] * mat2_n2n2;
                    
                    // B_y^T mat_y^T C mat_x B_x
                    mat3_3n2 = mat_y.transpose() * mat1_n1n2;
                    Bmat_nl_y.right_multiply_transpose(mat2_n2n2, mat3_3n2);
                    jac.topLeftCorner(n2, n2) += JxW[qp] * mat2_n2n2;
                    
                    // B_z^T mat_z^T C mat_x B_x
                    mat3_3n2 = mat_z.transpose() * mat1_n1n2;
                    Bmat_nl_z.right_multiply_transpose(mat2_n2n2, mat3_3n2);
                    jac.topLeftCorner(n2, n2) += JxW[qp] * mat2_n2n2;
                    
                }
                
                // use the stress to calculate the final contribution
                // to the Jacobian stiffness matrix
                mat4_33(0,0) = stress(0);
                mat4_33(1,1) = stress(1);
                mat4_33(2,2) = stress(2);
                mat4_33(0,1) = mat4_33(1,0) = stress(3);
                mat4_33(1,2) = mat4_33(2,1) = stress(4);
                mat4_33(0,2) = mat4_33(2,0) = stress(5);
                
                // u-disp
                Bmat_nl_u.left_multiply(mat3_3n2, mat4_33);
                Bmat_nl_u.right_multiply_transpose(mat2_n2n2, mat3_3n2);
                jac.topLeftCorner(n2, n2) += JxW[qp] * mat2_n2n2;
                
                // v-disp
                Bmat_nl_v.left_multiply(mat3_3n2, mat4_33);
                Bmat_nl_v.right_multiply_transpose(mat2_n2n2, mat3_3n2);
                jac.topLeftCorner(n2, n2) += JxW[qp] * mat2_n2n2;
                
                // w-disp
                Bmat_nl_w.left_multiply(mat3_3n2, mat4_33);
                Bmat_nl_w.right_multiply_transpose(mat2_n2n2, mat3_3n2);
                jac.topLeftCorner(n2, n2) += JxW[qp] * mat2_n2n2;
            }
        }
    }
    
    // if jacobian is requested, add a small diagonal value for the
    // rotational dofs
    if (request_jacobian)
        jac.bottomRightCorner(n2, n2) += RealMatrixX::Identity(n2, n2) *
        1.0e-20 * jac.diagonal().maxCoeff();

    // correction to the residual from incompatible mode
    //f.topRows(n2) -= c * (K_alphaalpha * f_alpha);
    
    return request_jacobian;
}




void
MAST::StructuralElement3D::
update_incompatible_mode_solution(const RealVectorX& dsol) {
    
    
    const std::vector<Real>& JxW            = _fe->get_JxW();
    const std::vector<libMesh::Point>& xyz  = _fe->get_xyz();
    const unsigned int
    n_phi              = (unsigned int)_fe->n_shape_functions(),
    n1                 =6,
    n2                 =3*n_phi,
    n3                 =30;
    
    RealMatrixX
    material_mat,
    mat_x        = RealMatrixX::Zero(6,3),
    mat_y        = RealMatrixX::Zero(6,3),
    mat_z        = RealMatrixX::Zero(6,3),
    mat1_n1n2    = RealMatrixX::Zero(n1, n2),
    mat2_n2n2    = RealMatrixX::Zero(n2, n2),
    mat3_3n2     = RealMatrixX::Zero(3, n2),
    mat4_33      = RealMatrixX::Zero(3, 3),
    mat5_n1n3    = RealMatrixX::Zero(n1, n3),
    mat6_n2n3    = RealMatrixX::Zero(n2, n3),
    mat7_3n3     = RealMatrixX::Zero(3, n3),
    Gmat         = RealMatrixX::Zero(6, n3),
    K_alphaalpha = RealMatrixX::Zero(n3, n3),
    K_ualpha     = RealMatrixX::Zero(n2, n3),
    K_corr       = RealMatrixX::Zero(n2, n2);
    RealVectorX
    strain    = RealVectorX::Zero(6),
    stress    = RealVectorX::Zero(6),
    vec1_n1   = RealVectorX::Zero(n1),
    vec2_n2   = RealVectorX::Zero(n2),
    vec3_3    = RealVectorX::Zero(3),
    local_disp= RealVectorX::Zero(n2),
    f         = RealVectorX::Zero(n3),
    alpha     = RealVectorX::Zero(n3);//*_incompatible_sol;

    // copy the values from the global to the local element
    local_disp.topRows(n2) = _local_sol.topRows(n2);
    
    std::unique_ptr<MAST::FieldFunction<RealMatrixX> > mat_stiff =
    _property.stiffness_A_matrix(*this);
    
    MAST::FEMOperatorMatrix
    Bmat_lin,
    Bmat_nl_x,
    Bmat_nl_y,
    Bmat_nl_z,
    Bmat_nl_u,
    Bmat_nl_v,
    Bmat_nl_w,
    Bmat_inc;
    // six stress components, related to three displacements
    Bmat_lin.reinit(n1, 3, _elem.n_nodes());
    Bmat_nl_x.reinit(3, 3, _elem.n_nodes());
    Bmat_nl_y.reinit(3, 3, _elem.n_nodes());
    Bmat_nl_z.reinit(3, 3, _elem.n_nodes());
    Bmat_nl_u.reinit(3, 3, _elem.n_nodes());
    Bmat_nl_v.reinit(3, 3, _elem.n_nodes());
    Bmat_nl_w.reinit(3, 3, _elem.n_nodes());
    Bmat_inc.reinit(n1, n3, 1);            // six stress-strain components
    
    
    // initialize the incompatible mode mapping at element mid-point
    _init_incompatible_fe_mapping(_elem);

    ///////////////////////////////////////////////////////////////////
    // first for loop to evaluate alpha
    for (unsigned int qp=0; qp<JxW.size(); qp++) {
        
        // get the material matrix
        (*mat_stiff)(xyz[qp], _time, material_mat);
        
        this->initialize_green_lagrange_strain_operator(qp,
                                                        *_fe,
                                                        local_disp,
                                                        strain,
                                                        mat_x, mat_y, mat_z,
                                                        Bmat_lin,
                                                        Bmat_nl_x,
                                                        Bmat_nl_y,
                                                        Bmat_nl_z,
                                                        Bmat_nl_u,
                                                        Bmat_nl_v,
                                                        Bmat_nl_w);
        //this->initialize_incompatible_strain_operator(qp, *_fe, Bmat_inc, Gmat);

        // calculate the stress
        stress = material_mat * (strain + Gmat * alpha);
        
        // residual of the incompatible strains
        f += JxW[qp] * Gmat.transpose() * stress;
        
        // calculate the incompatible mode matrices
        // incompatible mode diagonal stiffness matrix
        mat5_n1n3    =  material_mat * Gmat;
        K_alphaalpha += JxW[qp] * ( Gmat.transpose() * mat5_n1n3);

        // off-diagonal coupling matrix
        // linear strain term
        Bmat_lin.right_multiply_transpose(mat6_n2n3, mat5_n1n3);
        K_ualpha  += JxW[qp] * mat6_n2n3;
        
        if (_property.strain_type() == MAST::NONLINEAR_STRAIN) {
            
            // nonlinear component
            // along x
            mat7_3n3  = mat_x.transpose() * mat5_n1n3;
            Bmat_nl_x.right_multiply_transpose(mat6_n2n3, mat7_3n3);
            K_ualpha  += JxW[qp] * mat6_n2n3;
            
            // along y
            mat7_3n3  = mat_y.transpose() * mat5_n1n3;
            Bmat_nl_y.right_multiply_transpose(mat6_n2n3, mat7_3n3);
            K_ualpha  += JxW[qp] * mat6_n2n3;
            
            // along z
            mat7_3n3  = mat_z.transpose() * mat5_n1n3;
            Bmat_nl_z.right_multiply_transpose(mat6_n2n3, mat7_3n3);
            K_ualpha  += JxW[qp] * mat6_n2n3;
        }
    }
    
    
    // incompatible mode Jacobian inverse
    K_alphaalpha = K_alphaalpha.inverse();
    
    // update the alpha values
    alpha += K_alphaalpha * (-f - K_ualpha.transpose() * dsol.topRows(n2));
}



bool
MAST::StructuralElement3D::internal_residual_sensitivity(const MAST::FunctionBase& p,
                                                         bool request_jacobian,
                                                         RealVectorX& f,
                                                         RealMatrixX& jac) {
    
    return request_jacobian;
}




bool
MAST::StructuralElement3D::prestress_residual (bool request_jacobian,
                                               RealVectorX& f,
                                               RealMatrixX& jac) {
    
    return request_jacobian;
}



bool
MAST::StructuralElement3D::prestress_residual_sensitivity (const MAST::FunctionBase& p,
                                                           bool request_jacobian,
                                                           RealVectorX& f,
                                                           RealMatrixX& jac) {
    
    return request_jacobian;
}




bool
MAST::StructuralElement3D::
surface_pressure_residual(bool request_jacobian,
                          RealVectorX &f,
                          RealMatrixX &jac,
                          const unsigned int side,
                          MAST::BoundaryConditionBase& bc) {
    
    libmesh_assert(!follower_forces); // not implemented yet for follower forces
    
    // prepare the side finite element
    std::unique_ptr<MAST::FEBase> fe(_assembly.build_fe());
    fe->init_for_side(_elem, side, false);

    const std::vector<Real> &JxW                    = fe->get_JxW();
    const std::vector<libMesh::Point>& qpoint       = fe->get_xyz();
    const std::vector<std::vector<Real> >& phi      = fe->get_phi();
    const std::vector<libMesh::Point>& face_normals = fe->get_normals();
    const unsigned int
    n_phi  = (unsigned int)phi.size(),
    n1     = 3,
    n2     = 3*n_phi;
    
    
    // get the function from this boundary condition
    const MAST::FieldFunction<Real>& func =
    bc.get<MAST::FieldFunction<Real> >("pressure");
    
    
    FEMOperatorMatrix Bmat;
    Real press;
    
    RealVectorX
    phi_vec     = RealVectorX::Zero(n_phi),
    force       = RealVectorX::Zero(n1),
    local_f     = RealVectorX::Zero(n2),
    vec_n2      = RealVectorX::Zero(n2);
    
    for (unsigned int qp=0; qp<qpoint.size(); qp++) {
        
        // now set the shape function values
        for ( unsigned int i_nd=0; i_nd<n_phi; i_nd++ )
            phi_vec(i_nd) = phi[i_nd][qp];
        
        Bmat.reinit(n1, phi_vec);
        
        // get pressure value
        func(qpoint[qp], _time, press);
        
        // calculate force
        for (unsigned int i_dim=0; i_dim<n1; i_dim++)
            force(i_dim) = press * face_normals[qp](i_dim);
        
        Bmat.vector_mult_transpose(vec_n2, force);
        
        local_f += JxW[qp] * vec_n2;
    }
    
    f.topRows(n2) -= local_f;
    
    return (request_jacobian);
}





bool
MAST::StructuralElement3D::
surface_pressure_residual_sensitivity(const MAST::FunctionBase& p,
                                      bool request_jacobian,
                                      RealVectorX &f,
                                      RealMatrixX &jac,
                                      const unsigned int side,
                                      MAST::BoundaryConditionBase& bc) {
    
    libmesh_assert(!follower_forces); // not implemented yet for follower forces
    
    // prepare the side finite element
    std::unique_ptr<MAST::FEBase> fe(_assembly.build_fe());
    fe->init_for_side(_elem, side, false);

    const std::vector<Real> &JxW                    = fe->get_JxW();
    const std::vector<libMesh::Point>& qpoint       = fe->get_xyz();
    const std::vector<std::vector<Real> >& phi      = fe->get_phi();
    const std::vector<libMesh::Point>& face_normals = fe->get_normals();
    const unsigned int
    n_phi  = (unsigned int)phi.size(),
    n1     = 3,
    n2     = 6*n_phi;
    
    
    // get the function from this boundary condition
    const MAST::FieldFunction<Real>& func =
    bc.get<MAST::FieldFunction<Real> >("pressure");
    
    
    FEMOperatorMatrix Bmat;
    Real press;
    
    RealVectorX
    phi_vec     = RealVectorX::Zero(n_phi),
    force       = RealVectorX::Zero(2*n1),
    local_f     = RealVectorX::Zero(n2),
    vec_n2      = RealVectorX::Zero(n2);
    
    for (unsigned int qp=0; qp<qpoint.size(); qp++) {
        
        // now set the shape function values
        for ( unsigned int i_nd=0; i_nd<n_phi; i_nd++ )
            phi_vec(i_nd) = phi[i_nd][qp];
        
        Bmat.reinit(2*n1, phi_vec);
        
        // get pressure value
        func.derivative(p, qpoint[qp], _time, press);
        
        // calculate force
        for (unsigned int i_dim=0; i_dim<n1; i_dim++)
            force(i_dim) = press * face_normals[qp](i_dim);
        
        Bmat.vector_mult_transpose(vec_n2, force);
        
        local_f += JxW[qp] * vec_n2;
    }
    
    f -= local_f;
    
    return (request_jacobian);
}





bool
MAST::StructuralElement3D::thermal_residual(bool request_jacobian,
                                            RealVectorX& f,
                                            RealMatrixX& jac,
                                            MAST::BoundaryConditionBase& bc) {
    
    const std::vector<Real>& JxW            = _fe->get_JxW();
    const std::vector<libMesh::Point>& xyz  = _fe->get_xyz();
    
    const unsigned int
    n_phi = (unsigned int)_fe->get_phi().size(),
    n1    = 6,
    n2    = 3*n_phi;
    
    RealMatrixX
    material_exp_A_mat,
    mat_x        = RealMatrixX::Zero(6,3),
    mat_y        = RealMatrixX::Zero(6,3),
    mat_z        = RealMatrixX::Zero(6,3),
    mat2_n2n2    = RealMatrixX::Zero(n2,n2),
    mat3_3n2     = RealMatrixX::Zero(3,n2),
    mat4_33      = RealMatrixX::Zero(3,3);
    RealVectorX
    vec1_n1   = RealVectorX::Zero(n1),
    vec2_3    = RealVectorX::Zero(3),
    vec3_n2   = RealVectorX::Zero(n2),
    delta_t   = RealVectorX::Zero(1),
    local_disp= RealVectorX::Zero(n2),
    strain    = RealVectorX::Zero(6);

    // copy the values from the global to the local element
    local_disp.topRows(n2) = _local_sol.topRows(n2);
    
    MAST::FEMOperatorMatrix
    Bmat_lin,
    Bmat_nl_x,
    Bmat_nl_y,
    Bmat_nl_z,
    Bmat_nl_u,
    Bmat_nl_v,
    Bmat_nl_w;
    // six stress components, related to three displacements
    Bmat_lin.reinit(n1, 3, _elem.n_nodes());
    Bmat_nl_x.reinit(3, 3, _elem.n_nodes());
    Bmat_nl_y.reinit(3, 3, _elem.n_nodes());
    Bmat_nl_z.reinit(3, 3, _elem.n_nodes());
    Bmat_nl_u.reinit(3, 3, _elem.n_nodes());
    Bmat_nl_v.reinit(3, 3, _elem.n_nodes());
    Bmat_nl_w.reinit(3, 3, _elem.n_nodes());

    std::unique_ptr<MAST::FieldFunction<RealMatrixX> >
    mat = _property.thermal_expansion_A_matrix(*this);
    
    const MAST::FieldFunction<Real>
    &temp_func     = bc.get<MAST::FieldFunction<Real> >("temperature"),
    &ref_temp_func = bc.get<MAST::FieldFunction<Real> >("ref_temperature");
    
    Real t, t0;
    
    for (unsigned int qp=0; qp<JxW.size(); qp++) {
        
        (*mat)       (xyz[qp], _time, material_exp_A_mat);
        temp_func    (xyz[qp], _time, t);
        ref_temp_func(xyz[qp], _time, t0);
        delta_t(0) = t-t0;
        
        vec1_n1 = material_exp_A_mat * delta_t; // [C]{alpha (T - T0)}
        
        this->initialize_green_lagrange_strain_operator(qp,
                                                        *_fe,
                                                        local_disp,
                                                        strain,
                                                        mat_x, mat_y, mat_z,
                                                        Bmat_lin,
                                                        Bmat_nl_x,
                                                        Bmat_nl_y,
                                                        Bmat_nl_z,
                                                        Bmat_nl_u,
                                                        Bmat_nl_v,
                                                        Bmat_nl_w);
        
        // linear strain operotor
        Bmat_lin.vector_mult_transpose(vec3_n2, vec1_n1);
        f.topRows(n2) -= JxW[qp] * vec3_n2;
        
        if (_property.strain_type() == MAST::NONLINEAR_STRAIN) {
            
            // nonlinear strain operotor
            // x
            vec2_3 = mat_x.transpose() * vec1_n1;
            Bmat_nl_x.vector_mult_transpose(vec3_n2, vec2_3);
            f.topRows(n2) -= JxW[qp] * vec3_n2;
            
            // y
            vec2_3 = mat_y.transpose() * vec1_n1;
            Bmat_nl_y.vector_mult_transpose(vec3_n2, vec2_3);
            f.topRows(n2) -= JxW[qp] * vec3_n2;
            
            // z
            vec2_3 = mat_z.transpose() * vec1_n1;
            Bmat_nl_z.vector_mult_transpose(vec3_n2, vec2_3);
            f.topRows(n2) -= JxW[qp] * vec3_n2;
            
            // Jacobian for the nonlinear case
            if (request_jacobian) {
                
                // use the stress to calculate the final contribution
                // to the Jacobian stiffness matrix
                mat4_33(0,0) = vec1_n1(0);
                mat4_33(1,1) = vec1_n1(1);
                mat4_33(2,2) = vec1_n1(2);
                mat4_33(0,1) = mat4_33(1,0) = vec1_n1(3);
                mat4_33(1,2) = mat4_33(2,1) = vec1_n1(4);
                mat4_33(0,2) = mat4_33(2,0) = vec1_n1(5);
                
                // u-disp
                Bmat_nl_u.left_multiply(mat3_3n2, mat4_33);
                Bmat_nl_u.right_multiply_transpose(mat2_n2n2, mat3_3n2);
                jac.topLeftCorner(n2, n2) -= JxW[qp] * mat2_n2n2;
                
                // v-disp
                Bmat_nl_v.left_multiply(mat3_3n2, mat4_33);
                Bmat_nl_v.right_multiply_transpose(mat2_n2n2, mat3_3n2);
                jac.topLeftCorner(n2, n2) -= JxW[qp] * mat2_n2n2;
                
                // w-disp
                Bmat_nl_w.left_multiply(mat3_3n2, mat4_33);
                Bmat_nl_w.right_multiply_transpose(mat2_n2n2, mat3_3n2);
                jac.topLeftCorner(n2, n2) -= JxW[qp] * mat2_n2n2;
            }
        }
    }

    // Jacobian contribution from von Karman strain
    return request_jacobian;
}



bool
MAST::StructuralElement3D::thermal_residual_sensitivity(const MAST::FunctionBase& p,
                                                        bool request_jacobian,
                                                        RealVectorX& f,
                                                        RealMatrixX& jac,
                                                        MAST::BoundaryConditionBase& bc) {
    
    // to be implemented
    libmesh_error();
    
    return false;
}




bool
MAST::StructuralElement3D::
piston_theory_residual(bool request_jacobian,
                       RealVectorX &f,
                       RealMatrixX& jac_xdot,
                       RealMatrixX& jac,
                       const unsigned int side,
                       MAST::BoundaryConditionBase& bc) {
    
    
    libmesh_error(); // to be implemented
    
    return (request_jacobian);
}



bool
MAST::StructuralElement3D::
piston_theory_residual_sensitivity(const MAST::FunctionBase& p,
                                   bool request_jacobian,
                                   RealVectorX &f,
                                   RealMatrixX& jac_xdot,
                                   RealMatrixX& jac,
                                   const unsigned int side,
                                   MAST::BoundaryConditionBase& bc) {
    
    
    libmesh_error(); // to be implemented
    
    return (request_jacobian);
}





bool
MAST::StructuralElement3D::calculate_stress(bool request_derivative,
                                            const MAST::FunctionBase* p,
                                            MAST::StressStrainOutputBase& output) {
    
    std::unique_ptr<MAST::FEBase>   fe(_assembly.build_fe());
    fe->init(_elem);
    std::vector<libMesh::Point>     qp_loc = fe->get_qpoints();


    // now that the FE object has been initialized, evaluate the stress values
    
    
    const std::vector<Real> &JxW              = fe->get_JxW();
    const std::vector<libMesh::Point>& xyz    = fe->get_xyz();
    const unsigned int
    n_phi              = (unsigned int)fe->n_shape_functions(),
    n1                 =6,
    n2                 =3*n_phi,
    n3                 =30;
    
    RealMatrixX
    material_mat,
    mat_x        = RealMatrixX::Zero(6,3),
    mat_y        = RealMatrixX::Zero(6,3),
    mat_z        = RealMatrixX::Zero(6,3),
    Gmat         = RealMatrixX::Zero(6, n3);
    
    RealVectorX
    strain    = RealVectorX::Zero(6),
    stress    = RealVectorX::Zero(6),
    local_disp= RealVectorX::Zero(n2),
    alpha     = RealVectorX::Zero(n3);//*_incompatible_sol;

    // copy the values from the global to the local element
    local_disp.topRows(n2) = _local_sol.topRows(n2);
    
    std::unique_ptr<MAST::FieldFunction<RealMatrixX> > mat_stiff =
    _property.stiffness_A_matrix(*this);
    
    MAST::FEMOperatorMatrix
    Bmat_lin,
    Bmat_nl_x,
    Bmat_nl_y,
    Bmat_nl_z,
    Bmat_nl_u,
    Bmat_nl_v,
    Bmat_nl_w,
    Bmat_inc;
    // six stress components, related to three displacements
    Bmat_lin.reinit(n1, 3, _elem.n_nodes());
    Bmat_nl_x.reinit(3, 3, _elem.n_nodes());
    Bmat_nl_y.reinit(3, 3, _elem.n_nodes());
    Bmat_nl_z.reinit(3, 3, _elem.n_nodes());
    Bmat_nl_u.reinit(3, 3, _elem.n_nodes());
    Bmat_nl_v.reinit(3, 3, _elem.n_nodes());
    Bmat_nl_w.reinit(3, 3, _elem.n_nodes());
    Bmat_inc.reinit(n1, n3, 1);            // six stress-strain components
    
    // a reference to the stress output data structure
    MAST::StressStrainOutputBase& stress_output =
    dynamic_cast<MAST::StressStrainOutputBase&>(output);
    
    // initialize the incompatible mode mapping at element mid-point
    _init_incompatible_fe_mapping(_elem);
    
    ///////////////////////////////////////////////////////////////////////
    // second for loop to calculate the residual and stiffness contributions
    for (unsigned int qp=0; qp<qp_loc.size(); qp++) {
        
        // get the material matrix
        (*mat_stiff)(xyz[qp], _time, material_mat);
        
        this->initialize_green_lagrange_strain_operator(qp,
                                                        *fe,
                                                        local_disp,
                                                        strain,
                                                        mat_x, mat_y, mat_z,
                                                        Bmat_lin,
                                                        Bmat_nl_x,
                                                        Bmat_nl_y,
                                                        Bmat_nl_z,
                                                        Bmat_nl_u,
                                                        Bmat_nl_v,
                                                        Bmat_nl_w);
        //this->initialize_incompatible_strain_operator(qp, *fe, Bmat_inc, Gmat);
        
        // calculate the stress
        strain += Gmat * alpha;
        stress = material_mat * strain;
        
        // set the stress and strain data
        MAST::StressStrainOutputBase::Data*
        data = nullptr;
        
        // if neither the derivative nor sensitivity is requested, then
        // we assume that a new data entry is to be provided. Otherwise,
        // we assume that the stress at this quantity already
        // exists, and we only need to append sensitivity/derivative
        // data to it
        if (!request_derivative && !p)
            data = &(stress_output.add_stress_strain_at_qp_location(&_elem,
                                                                    qp,
                                                                    qp_loc[qp],
                                                                    xyz[qp],
                                                                    stress,
                                                                    strain,
                                                                    JxW[qp]));
        else
            data = &(stress_output.get_stress_strain_data_for_elem_at_qp(&_elem,
                                                                         qp));

        
        if (request_derivative) {
            // to be implemented
            libmesh_error();
        }
    }
    
    return request_derivative;
}






void
MAST::StructuralElement3D::initialize_strain_operator (const unsigned int qp,
                                                       const MAST::FEBase& fe,
                                                       FEMOperatorMatrix& Bmat) {
    
    const std::vector<std::vector<libMesh::RealVectorValue> >&
    dphi = fe.get_dphi();
    
    unsigned int n_phi = (unsigned int)dphi.size();
    RealVectorX phi  = RealVectorX::Zero(n_phi);
    
    // now set the shape function values
    // dN/dx
    for ( unsigned int i_nd=0; i_nd<n_phi; i_nd++ )
        phi(i_nd) = dphi[i_nd][qp](0);
    Bmat.set_shape_function(0, 0, phi); //  epsilon_xx = du/dx
    Bmat.set_shape_function(3, 1, phi); //  gamma_xy = dv/dx + ...
    Bmat.set_shape_function(5, 2, phi); //  gamma_zx = dw/dx + ...
    
    // dN/dy
    for ( unsigned int i_nd=0; i_nd<n_phi; i_nd++ )
        phi(i_nd) = dphi[i_nd][qp](1);
    Bmat.set_shape_function(1, 1, phi); //  epsilon_yy = dv/dy
    Bmat.set_shape_function(3, 0, phi); //  gamma_xy = du/dy + ...
    Bmat.set_shape_function(4, 2, phi); //  gamma_yz = dw/dy + ...
    
    // dN/dz
    for ( unsigned int i_nd=0; i_nd<n_phi; i_nd++ )
        phi(i_nd) = dphi[i_nd][qp](2);
    Bmat.set_shape_function(2, 2, phi); //  epsilon_xx = dw/dz
    Bmat.set_shape_function(4, 1, phi); //  gamma_xy = dv/dz + ...
    Bmat.set_shape_function(5, 0, phi); //  gamma_zx = du/dz + ...
}



void
MAST::StructuralElement3D::
initialize_green_lagrange_strain_operator(const unsigned int qp,
                                          const MAST::FEBase& fe,
                                          const RealVectorX& local_disp,
                                          RealVectorX& epsilon,
                                          RealMatrixX& mat_x,
                                          RealMatrixX& mat_y,
                                          RealMatrixX& mat_z,
                                          MAST::FEMOperatorMatrix& Bmat_lin,
                                          MAST::FEMOperatorMatrix& Bmat_nl_x,
                                          MAST::FEMOperatorMatrix& Bmat_nl_y,
                                          MAST::FEMOperatorMatrix& Bmat_nl_z,
                                          MAST::FEMOperatorMatrix& Bmat_nl_u,
                                          MAST::FEMOperatorMatrix& Bmat_nl_v,
                                          MAST::FEMOperatorMatrix& Bmat_nl_w) {
    
<<<<<<< HEAD

=======
>>>>>>> 4463f0c2
    epsilon.setZero();
    mat_x.setZero();
    mat_y.setZero();
    mat_z.setZero();
    
    const std::vector<std::vector<libMesh::RealVectorValue> >&
    dphi = fe.get_dphi();
    
    unsigned int n_phi = (unsigned int)dphi.size();
    RealVectorX phi  = RealVectorX::Zero(n_phi);

    // make sure all matrices are the right size
    libmesh_assert_equal_to(epsilon.size(), 6);
    libmesh_assert_equal_to(mat_x.rows(), 6);
    libmesh_assert_equal_to(mat_x.cols(), 3);
    libmesh_assert_equal_to(mat_y.rows(), 6);
    libmesh_assert_equal_to(mat_y.cols(), 3);
    libmesh_assert_equal_to(mat_z.rows(), 6);
    libmesh_assert_equal_to(mat_z.cols(), 3);
    libmesh_assert_equal_to(Bmat_lin.m(), 6);
    libmesh_assert_equal_to(Bmat_lin.n(), 3*n_phi);
    libmesh_assert_equal_to(Bmat_nl_x.m(), 3);
    libmesh_assert_equal_to(Bmat_nl_x.n(), 3*n_phi);
    libmesh_assert_equal_to(Bmat_nl_y.m(), 3);
    libmesh_assert_equal_to(Bmat_nl_y.n(), 3*n_phi);
    libmesh_assert_equal_to(Bmat_nl_z.m(), 3);
    libmesh_assert_equal_to(Bmat_nl_z.n(), 3*n_phi);

    
    // now set the shape function values
    // dN/dx
    for ( unsigned int i_nd=0; i_nd<n_phi; i_nd++ )
        phi(i_nd) = dphi[i_nd][qp](0);
    // linear strain operator
    Bmat_lin.set_shape_function(0, 0, phi); //  epsilon_xx = du/dx
    Bmat_lin.set_shape_function(3, 1, phi); //  gamma_xy = dv/dx + ...
    Bmat_lin.set_shape_function(5, 2, phi); //  gamma_zx = dw/dx + ...
    
    if (_property.strain_type() == MAST::NONLINEAR_STRAIN) {
        
        // nonlinear strain operator in x
        Bmat_nl_x.set_shape_function(0, 0, phi); // du/dx
        Bmat_nl_x.set_shape_function(1, 1, phi); // dv/dx
        Bmat_nl_x.set_shape_function(2, 2, phi); // dw/dx
        
        // nonlinear strain operator in u
        Bmat_nl_u.set_shape_function(0, 0, phi); // du/dx
        Bmat_nl_v.set_shape_function(0, 1, phi); // dv/dx
        Bmat_nl_w.set_shape_function(0, 2, phi); // dw/dx
    }
<<<<<<< HEAD

=======
>>>>>>> 4463f0c2
    
    // dN/dy
    for ( unsigned int i_nd=0; i_nd<n_phi; i_nd++ )
        phi(i_nd) = dphi[i_nd][qp](1);
    // linear strain operator
    Bmat_lin.set_shape_function(1, 1, phi); //  epsilon_yy = dv/dy
    Bmat_lin.set_shape_function(3, 0, phi); //  gamma_xy = du/dy + ...
    Bmat_lin.set_shape_function(4, 2, phi); //  gamma_yz = dw/dy + ...
    
    if (_property.strain_type() == MAST::NONLINEAR_STRAIN) {
        
        // nonlinear strain operator in y
        Bmat_nl_y.set_shape_function(0, 0, phi); // du/dy
        Bmat_nl_y.set_shape_function(1, 1, phi); // dv/dy
        Bmat_nl_y.set_shape_function(2, 2, phi); // dw/dy
        
        // nonlinear strain operator in v
        Bmat_nl_u.set_shape_function(1, 0, phi); // du/dy
        Bmat_nl_v.set_shape_function(1, 1, phi); // dv/dy
        Bmat_nl_w.set_shape_function(1, 2, phi); // dw/dy
    }
    
    // dN/dz
    for ( unsigned int i_nd=0; i_nd<n_phi; i_nd++ )
        phi(i_nd) = dphi[i_nd][qp](2);
    Bmat_lin.set_shape_function(2, 2, phi); //  epsilon_xx = dw/dz
    Bmat_lin.set_shape_function(4, 1, phi); //  gamma_xy = dv/dz + ...
    Bmat_lin.set_shape_function(5, 0, phi); //  gamma_zx = du/dz + ...
<<<<<<< HEAD

=======
    
>>>>>>> 4463f0c2
    if (_property.strain_type() == MAST::NONLINEAR_STRAIN) {
        
        // nonlinear strain operator in z
        Bmat_nl_z.set_shape_function(0, 0, phi); // du/dz
        Bmat_nl_z.set_shape_function(1, 1, phi); // dv/dz
        Bmat_nl_z.set_shape_function(2, 2, phi); // dw/dz
        
        // nonlinear strain operator in w
        Bmat_nl_u.set_shape_function(2, 0, phi); // du/dz
        Bmat_nl_v.set_shape_function(2, 1, phi); // dv/dz
        Bmat_nl_w.set_shape_function(2, 2, phi); // dw/dz
        
<<<<<<< HEAD
=======
        
>>>>>>> 4463f0c2
        // calculate the displacement gradient to create the GL strain
        RealVectorX
        ddisp_dx = RealVectorX::Zero(3),
        ddisp_dy = RealVectorX::Zero(3),
        ddisp_dz = RealVectorX::Zero(3);
        
        Bmat_nl_x.vector_mult(ddisp_dx, local_disp);  // {du/dx, dv/dx, dw/dx}
        Bmat_nl_y.vector_mult(ddisp_dy, local_disp);  // {du/dy, dv/dy, dw/dy}
        Bmat_nl_z.vector_mult(ddisp_dz, local_disp);  // {du/dz, dv/dz, dw/dz}
        
        // prepare the displacement gradient matrix: F = grad(u)
        RealMatrixX
        F = RealMatrixX::Zero(3,3),
        E = RealMatrixX::Zero(3,3);
        F.col(0) = ddisp_dx;
        F.col(1) = ddisp_dy;
        F.col(2) = ddisp_dz;
        
        // this calculates the Green-Lagrange strain in the reference config
        E = 0.5*(F + F.transpose() + F.transpose() * F);
        
        // now, add this to the strain vector
        epsilon(0) = E(0,0);
        epsilon(1) = E(1,1);
        epsilon(2) = E(2,2);
        epsilon(3) = E(0,1) + E(1,0);
        epsilon(4) = E(1,2) + E(2,1);
        epsilon(5) = E(0,2) + E(2,0);
        
        // now initialize the matrices with strain components
        // that multiply the Bmat_nl terms
        mat_x.row(0) =     ddisp_dx;
        mat_x.row(3) =     ddisp_dy;
        mat_x.row(5) =     ddisp_dz;
        
        mat_y.row(1) =     ddisp_dy;
        mat_y.row(3) =     ddisp_dx;
        mat_y.row(4) =     ddisp_dz;
        
        
        mat_z.row(2) =     ddisp_dz;
        mat_z.row(4) =     ddisp_dy;
        mat_z.row(5) =     ddisp_dx;
    }
    else
        Bmat_lin.vector_mult(epsilon, local_disp);
}




void
MAST::StructuralElement3D::
initialize_incompatible_strain_operator(const unsigned int qp,
                                        const MAST::FEBase& fe,
                                        FEMOperatorMatrix& Bmat,
                                        RealMatrixX& G_mat) {
    
    RealVectorX phi_vec = RealVectorX::Zero(1);
    
    // get the location of element coordinates
    const std::vector<libMesh::Point>& q_point = fe.get_qrule().get_points();
    const Real
    xi  = q_point[qp](0),
    eta = q_point[qp](1),
    phi = q_point[qp](2);
    
    const std::vector<std::vector<Real> >&
    dshapedxi  = fe.get_dphidxi(),
    dshapedeta = fe.get_dphideta(),
    dshapedphi = fe.get_dphidzeta();
    
    // calculate the deformed xyz coordinates
    const unsigned int n_nodes = _elem.n_nodes();
    RealVectorX
    xdef     = RealVectorX::Zero(n_nodes),
    ydef     = RealVectorX::Zero(n_nodes),
    zdef     = RealVectorX::Zero(n_nodes),
    phivec   = RealVectorX::Zero(n_nodes);
    
    // set the current values of nodal coordinates
    for (unsigned int i_node=0; i_node<_elem.n_nodes(); i_node++) {
        xdef(i_node) = _elem.point(i_node)(0);// + _sol(i_node*3+0);
        ydef(i_node) = _elem.point(i_node)(1);// + _sol(i_node*3+1);
        zdef(i_node) = _elem.point(i_node)(2);// + _sol(i_node*3+2);
    }
    
    // calculate dxyz/dxi
    // make sure that the number of shape functions is the same as the number
    // of nodes. Meaning that this formulation is limited to Lagrange
    // elemnts only.
    libmesh_assert_equal_to(dshapedxi.size(), n_nodes);

    RealMatrixX
    jac = RealMatrixX::Zero(3,3);
    
    // first derivatives wrt xi
    for (unsigned int i_node=0; i_node<n_nodes; i_node++)
        phivec(i_node)  =  dshapedxi[i_node][qp];
    
    jac(0,0) =  phivec.dot(xdef);
    jac(0,1) =  phivec.dot(ydef);
    jac(0,2) =  phivec.dot(zdef);
    
    
    // second, derivatives wrt eta
    for (unsigned int i_node=0; i_node<n_nodes; i_node++)
        phivec(i_node)  =  dshapedeta[i_node][qp];
    
    jac(1,0) =  phivec.dot(xdef);
    jac(1,1) =  phivec.dot(ydef);
    jac(1,2) =  phivec.dot(zdef);
    
    // lastly, derivatives wrt phi
    for (unsigned int i_node=0; i_node<n_nodes; i_node++)
        phivec(i_node)  =  dshapedphi[i_node][qp];
    
    jac(2,0) =  phivec.dot(xdef);
    jac(2,1) =  phivec.dot(ydef);
    jac(2,2) =  phivec.dot(zdef);

    
    // now set the shape function values
    // epsilon_xx
    phi_vec(0) =         xi;   Bmat.set_shape_function(0,  0, phi_vec);
    phi_vec(0) =     xi*eta;   Bmat.set_shape_function(0, 15, phi_vec);
    phi_vec(0) =     xi*phi;   Bmat.set_shape_function(0, 16, phi_vec);
    phi_vec(0) = xi*eta*phi;   Bmat.set_shape_function(0, 24, phi_vec);

    
    // epsilon_yy
    phi_vec(0) =        eta;   Bmat.set_shape_function(1,  1, phi_vec);
    phi_vec(0) =     xi*eta;   Bmat.set_shape_function(1, 17, phi_vec);
    phi_vec(0) =    eta*phi;   Bmat.set_shape_function(1, 18, phi_vec);
    phi_vec(0) = xi*eta*phi;   Bmat.set_shape_function(1, 25, phi_vec);

    // epsilon_zz
    phi_vec(0) =        phi;   Bmat.set_shape_function(2,  2, phi_vec);
    phi_vec(0) =     xi*phi;   Bmat.set_shape_function(2, 19, phi_vec);
    phi_vec(0) =    eta*phi;   Bmat.set_shape_function(2, 20, phi_vec);
    phi_vec(0) = xi*eta*phi;   Bmat.set_shape_function(2, 26, phi_vec);

    // epsilon_xy
    phi_vec(0) =         xi;   Bmat.set_shape_function(3,  3, phi_vec);
    phi_vec(0) =        eta;   Bmat.set_shape_function(3,  4, phi_vec);
    phi_vec(0) =     xi*phi;   Bmat.set_shape_function(3,  9, phi_vec);
    phi_vec(0) =    eta*phi;   Bmat.set_shape_function(3, 10, phi_vec);
    phi_vec(0) =     xi*eta;   Bmat.set_shape_function(3, 21, phi_vec);
    phi_vec(0) = xi*eta*phi;   Bmat.set_shape_function(3, 27, phi_vec);

    // epsilon_yz
    phi_vec(0) =        eta;   Bmat.set_shape_function(4,  5, phi_vec);
    phi_vec(0) =        phi;   Bmat.set_shape_function(4,  6, phi_vec);
    phi_vec(0) =     xi*eta;   Bmat.set_shape_function(4, 11, phi_vec);
    phi_vec(0) =     xi*phi;   Bmat.set_shape_function(4, 12, phi_vec);
    phi_vec(0) =    eta*phi;   Bmat.set_shape_function(4, 22, phi_vec);
    phi_vec(0) = xi*eta*phi;   Bmat.set_shape_function(4, 28, phi_vec);

    // epsilon_xz
    phi_vec(0) =         xi;   Bmat.set_shape_function(5,  7, phi_vec);
    phi_vec(0) =        phi;   Bmat.set_shape_function(5,  8, phi_vec);
    phi_vec(0) =     xi*eta;   Bmat.set_shape_function(5, 13, phi_vec);
    phi_vec(0) =    eta*phi;   Bmat.set_shape_function(5, 14, phi_vec);
    phi_vec(0) =     xi*phi;   Bmat.set_shape_function(5, 23, phi_vec);
    phi_vec(0) = xi*eta*phi;   Bmat.set_shape_function(5, 29, phi_vec);
    
    
    Bmat.left_multiply(G_mat, _T0_inv_tr);
    G_mat /= jac.determinant();
}




void
MAST::StructuralElement3D::_init_incompatible_fe_mapping( const libMesh::Elem& e) {
    
    libmesh_assert(e.type() == libMesh::HEX8);
    
    unsigned int nv = _system.system().n_vars();
    
    libmesh_assert (nv);
    libMesh::FEType fe_type = _system.system().variable_type(0); // all variables are assumed to be of same type
    
    
    for (unsigned int i=1; i != nv; ++i)
        libmesh_assert(fe_type == _system.system().variable_type(i));
    
    // Create an adequate quadrature rule
    std::unique_ptr<libMesh::FEBase> fe(libMesh::FEBase::build(e.dim(), fe_type).release());
    const std::vector<libMesh::Point> pts(1); // initializes point to (0,0,0)
    
    fe->get_dphidxi();
    fe->get_dphideta();
    fe->get_dphidzeta();
    
    fe->reinit(&e, &pts); // reinit at (0,0,0)
    
    _T0_inv_tr = RealMatrixX::Zero(6,6);
    
    const std::vector<std::vector<Real> >&
    dshapedxi  = fe->get_dphidxi(),
    dshapedeta = fe->get_dphideta(),
    dshapedphi = fe->get_dphidzeta();

    // calculate the deformed xyz coordinates
    const unsigned int n_nodes = _elem.n_nodes();
    RealVectorX
    xdef     = RealVectorX::Zero(n_nodes),
    ydef     = RealVectorX::Zero(n_nodes),
    zdef     = RealVectorX::Zero(n_nodes),
    phi      = RealVectorX::Zero(n_nodes);
    
    // set the current values of nodal coordinates
    for (unsigned int i_node=0; i_node<_elem.n_nodes(); i_node++) {
        xdef(i_node) = _elem.point(i_node)(0);// + _local_sol(i_node*3+0);
        ydef(i_node) = _elem.point(i_node)(1);// + _local_sol(i_node*3+1);
        zdef(i_node) = _elem.point(i_node)(2);// + _local_sol(i_node*3+2);
    }
    
    // calculate dxyz/dxi
    // make sure that the number of shape functions is the same as the number
    // of nodes. Meaning that this formulation is limited to Lagrange
    // elemnts only.
    libmesh_assert_equal_to(dshapedxi.size(), n_nodes);
    
    RealMatrixX
    jac = RealMatrixX::Zero(3,3),
    T0  = RealMatrixX::Zero(6,6);

    // first derivatives wrt xi
    for (unsigned int i_node=0; i_node<n_nodes; i_node++)
        phi(i_node)  =  dshapedxi[i_node][0];

    jac(0,0) =  phi.dot(xdef);
    jac(0,1) =  phi.dot(ydef);
    jac(0,2) =  phi.dot(zdef);
    

    // second, derivatives wrt eta
    for (unsigned int i_node=0; i_node<n_nodes; i_node++)
        phi(i_node)  =  dshapedeta[i_node][0];

    jac(1,0) =  phi.dot(xdef);
    jac(1,1) =  phi.dot(ydef);
    jac(1,2) =  phi.dot(zdef);
    
    // lastly, derivatives wrt phi
    for (unsigned int i_node=0; i_node<n_nodes; i_node++)
        phi(i_node)  =  dshapedphi[i_node][0];

    jac(2,0) =  phi.dot(xdef);
    jac(2,1) =  phi.dot(ydef);
    jac(2,2) =  phi.dot(zdef);
    
    
    // we first set the values of the T0 matrix and then get its inverse
    T0(0,0) =   jac(0,0)*jac(0,0);
    T0(0,1) =   jac(1,0)*jac(1,0);
    T0(0,2) =   jac(2,0)*jac(2,0);
    T0(0,3) = 2*jac(0,0)*jac(1,0);
    T0(0,4) = 2*jac(1,0)*jac(2,0);
    T0(0,5) = 2*jac(2,0)*jac(0,0);
    
    T0(1,0) =   jac(0,1)*jac(0,1);
    T0(1,1) =   jac(1,1)*jac(1,1);
    T0(1,2) =   jac(2,1)*jac(2,1);
    T0(1,3) = 2*jac(0,1)*jac(1,1);
    T0(1,4) = 2*jac(1,1)*jac(2,1);
    T0(1,5) = 2*jac(2,1)*jac(0,1);

    T0(2,0) =   jac(0,2)*jac(0,2);
    T0(2,1) =   jac(1,2)*jac(1,2);
    T0(2,2) =   jac(2,2)*jac(2,2);
    T0(2,3) = 2*jac(0,2)*jac(1,2);
    T0(2,4) = 2*jac(1,2)*jac(2,2);
    T0(2,5) = 2*jac(2,2)*jac(0,2);

    T0(3,0) =   jac(0,0)*jac(0,1);
    T0(3,1) =   jac(1,0)*jac(1,1);
    T0(3,2) =   jac(2,0)*jac(2,1);
    T0(3,3) =   jac(0,0)*jac(1,1)+jac(1,0)*jac(0,1);
    T0(3,4) =   jac(1,0)*jac(2,1)+jac(2,0)*jac(1,1);
    T0(3,5) =   jac(2,1)*jac(0,0)+jac(2,0)*jac(0,1);

    T0(4,0) =   jac(0,1)*jac(0,2);
    T0(4,1) =   jac(1,1)*jac(1,2);
    T0(4,2) =   jac(2,1)*jac(2,2);
    T0(4,3) =   jac(0,1)*jac(1,2)+jac(1,1)*jac(0,2);
    T0(4,4) =   jac(1,1)*jac(2,2)+jac(2,1)*jac(1,2);
    T0(4,5) =   jac(2,2)*jac(0,1)+jac(2,1)*jac(0,2);

    T0(5,0) =   jac(0,0)*jac(0,2);
    T0(5,1) =   jac(1,0)*jac(1,2);
    T0(5,2) =   jac(2,0)*jac(2,2);
    T0(5,3) =   jac(0,0)*jac(1,2)+jac(1,0)*jac(0,2);
    T0(5,4) =   jac(1,0)*jac(2,2)+jac(2,0)*jac(1,2);
    T0(5,5) =   jac(2,2)*jac(0,0)+jac(2,0)*jac(0,2);
    
    _T0_inv_tr = jac.determinant() * T0.inverse().transpose();
}

<|MERGE_RESOLUTION|>--- conflicted
+++ resolved
@@ -233,10 +233,6 @@
         Bmat_lin.right_multiply_transpose(mat6_n2n3, mat5_n1n3);
         K_ualpha  += JxW[qp] * mat6_n2n3;
         
-<<<<<<< HEAD
-        
-=======
->>>>>>> 4463f0c2
         if (_property.strain_type() == MAST::NONLINEAR_STRAIN) {
             
             // nonlinear component
@@ -1103,10 +1099,6 @@
                                           MAST::FEMOperatorMatrix& Bmat_nl_v,
                                           MAST::FEMOperatorMatrix& Bmat_nl_w) {
     
-<<<<<<< HEAD
-
-=======
->>>>>>> 4463f0c2
     epsilon.setZero();
     mat_x.setZero();
     mat_y.setZero();
@@ -1157,10 +1149,6 @@
         Bmat_nl_v.set_shape_function(0, 1, phi); // dv/dx
         Bmat_nl_w.set_shape_function(0, 2, phi); // dw/dx
     }
-<<<<<<< HEAD
-
-=======
->>>>>>> 4463f0c2
     
     // dN/dy
     for ( unsigned int i_nd=0; i_nd<n_phi; i_nd++ )
@@ -1189,11 +1177,7 @@
     Bmat_lin.set_shape_function(2, 2, phi); //  epsilon_xx = dw/dz
     Bmat_lin.set_shape_function(4, 1, phi); //  gamma_xy = dv/dz + ...
     Bmat_lin.set_shape_function(5, 0, phi); //  gamma_zx = du/dz + ...
-<<<<<<< HEAD
-
-=======
-    
->>>>>>> 4463f0c2
+    
     if (_property.strain_type() == MAST::NONLINEAR_STRAIN) {
         
         // nonlinear strain operator in z
@@ -1206,10 +1190,7 @@
         Bmat_nl_v.set_shape_function(2, 1, phi); // dv/dz
         Bmat_nl_w.set_shape_function(2, 2, phi); // dw/dz
         
-<<<<<<< HEAD
-=======
-        
->>>>>>> 4463f0c2
+        
         // calculate the displacement gradient to create the GL strain
         RealVectorX
         ddisp_dx = RealVectorX::Zero(3),
