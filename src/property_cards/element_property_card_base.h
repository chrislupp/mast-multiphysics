/*
 * MAST: Multidisciplinary-design Adaptation and Sensitivity Toolkit
 * Copyright (C) 2013-2018  Manav Bhatia
 *
 * This library is free software; you can redistribute it and/or
 * modify it under the terms of the GNU Lesser General Public
 * License as published by the Free Software Foundation; either
 * version 2.1 of the License, or (at your option) any later version.
 *
 * This library is distributed in the hope that it will be useful,
 * but WITHOUT ANY WARRANTY; without even the implied warranty of
 * MERCHANTABILITY or FITNESS FOR A PARTICULAR PURPOSE.  See the GNU
 * Lesser General Public License for more details.
 *
 * You should have received a copy of the GNU Lesser General Public
 * License along with this library; if not, write to the Free Software
 * Foundation, Inc., 51 Franklin Street, Fifth Floor, Boston, MA  02110-1301  USA
 */

#ifndef __mast__element_property_card_base__
#define __mast__element_property_card_base__


// MAST includes
#include "base/function_set_base.h"
#include "elasticity/bending_operator.h"

// libMesh includes
#include "libmesh/elem.h"
#include "libmesh/fe_type.h"


namespace MAST
{
    // Forward decleration
    class MaterialPropertyCardBase;
    class ElementBase;
    template <typename ValType> class FieldFunction;
    
    
    enum StrainType {
        LINEAR_STRAIN,
        NONLINEAR_STRAIN
    };
    
    
    
    class ElementPropertyCardBase:
    public MAST::FunctionSetBase {
        
    public:
        ElementPropertyCardBase():
        MAST::FunctionSetBase(),
        _strain_type(MAST::LINEAR_STRAIN),
        _diagonal_mass(false)
        { }
        
        /*!
         *   virtual destructor
         */
        virtual ~ElementPropertyCardBase() { }
        
        /*!
         *   returns the bending model to be used for the element. Should be
         *   reimplemented in the derived classes
         */
        virtual MAST::BendingOperatorType
        bending_model(const libMesh::Elem& elem,
                      const libMesh::FEType& fe) const = 0;
        
        /*!
         *    returns the extra quadrature order (on top of the system) that
         *    this element should use. By default this is zero, and can be
         *    changed by the derived classes
         */
        virtual int extra_quadrature_order(const libMesh::Elem& elem,
                                           const libMesh::FEType& fe) const = 0;
        

        virtual std::unique_ptr<MAST::FieldFunction<RealMatrixX> >
        stiffness_A_matrix(const MAST::ElementBase& e) const = 0;

        virtual std::unique_ptr<MAST::FieldFunction<RealMatrixX> >
        stiffness_B_matrix(const MAST::ElementBase& e) const = 0;

        virtual std::unique_ptr<MAST::FieldFunction<RealMatrixX> >
        stiffness_D_matrix(const MAST::ElementBase& e) const = 0;

        virtual std::unique_ptr<MAST::FieldFunction<RealMatrixX> >
        damping_matrix(const MAST::ElementBase& e) const = 0;

        virtual std::unique_ptr<MAST::FieldFunction<RealMatrixX> >
        inertia_matrix(const MAST::ElementBase& e) const = 0;

        virtual std::unique_ptr<MAST::FieldFunction<RealMatrixX> >
        thermal_expansion_A_matrix(const MAST::ElementBase& e) const = 0;

        virtual std::unique_ptr<MAST::FieldFunction<RealMatrixX> >
        thermal_expansion_B_matrix(const MAST::ElementBase& e) const = 0;

        virtual std::unique_ptr<MAST::FieldFunction<RealMatrixX> >
        transverse_shear_stiffness_matrix(const MAST::ElementBase& e) const = 0;

        virtual std::unique_ptr<MAST::FieldFunction<RealMatrixX> >
        prestress_A_matrix( MAST::ElementBase& e) const = 0;

        virtual std::unique_ptr<MAST::FieldFunction<RealMatrixX> >
        prestress_B_matrix( MAST::ElementBase& e) const = 0;
        
        virtual std::unique_ptr<MAST::FieldFunction<RealMatrixX> >
        thermal_conductance_matrix(const MAST::ElementBase& e) const = 0;

        virtual std::unique_ptr<MAST::FieldFunction<RealMatrixX> >
        thermal_capacitance_matrix(const MAST::ElementBase& e) const= 0;

<<<<<<< HEAD

        /*!
         *    sets the material card
         */
        virtual void set_material(MAST::MaterialPropertyCardBase& mat) = 0;

                
=======
        virtual const MAST::FieldFunction<Real>&
        section(const MAST::ElementBase& e) const = 0;

        
>>>>>>> 4463f0c2
        /*!
         *   return true if the property is isotropic
         */
        virtual bool if_isotropic() const = 0;
        
        
        /*!
         *   return the material property. This needs to be reimplemented
         *   for individual card type, and should be used only for isotropic
         *   cards.
         */
        virtual const MAST::MaterialPropertyCardBase& get_material() const {
            libmesh_error();
        }
        
        
        /*!
         *   dimension of the element for which this property is defined
         */
        virtual unsigned int dim() const = 0;
        
        
        /*!
         *    sets the type of strain to be used, which is LINEAR_STRAIN by
         *    default
         */
        void set_strain(MAST::StrainType strain) {
            _strain_type = strain;
        }
        
        
        /*!
         *    returns the type of strain to be used for this element
         */
        const MAST::StrainType strain_type() const {
            return _strain_type;
        }
        
        
        /*!
         *    sets the mass matrix to be diagonal or consistent
         */
        void set_diagonal_mass_matrix(bool m) {
            _diagonal_mass = m;
        }
        
        
        /*!
         *    returns the type of strain to be used for this element
         */
        bool if_diagonal_mass_matrix() const {
            return _diagonal_mass;
        }
        
        
        /*!
         *    @returns true if the element prestress has been specified, false
         *    otherwise
         */
        virtual bool if_prestressed() const {
            return this->contains("prestress");
        }
        
        
    protected:
        
        /*!
         *    type of nonlinear strain to be used for analysis
         */
        MAST::StrainType _strain_type;
        
        /*!
         *    flag to use a diagonal mass matrix. By default, this is false
         */
        bool _diagonal_mass;
    };
    
}



#endif // __mast__element_property_card_base__<|MERGE_RESOLUTION|>--- conflicted
+++ resolved
@@ -113,20 +113,10 @@
         virtual std::unique_ptr<MAST::FieldFunction<RealMatrixX> >
         thermal_capacitance_matrix(const MAST::ElementBase& e) const= 0;
 
-<<<<<<< HEAD
-
-        /*!
-         *    sets the material card
-         */
-        virtual void set_material(MAST::MaterialPropertyCardBase& mat) = 0;
-
-                
-=======
         virtual const MAST::FieldFunction<Real>&
         section(const MAST::ElementBase& e) const = 0;
 
         
->>>>>>> 4463f0c2
         /*!
          *   return true if the property is isotropic
          */
